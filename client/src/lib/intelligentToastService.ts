import { AzureAIService } from "./azureAI";
import { Message, LLMModel } from "../types";
import { toast } from "sonner";

// Toast function type for our smart toasts
type ToastFunction = (title: string, options?: {
  description?: string;
  duration?: number;
  action?: {
    label: string;
    onClick: () => void;
  };
}) => void;

export interface SmartToast {
  id: string;
  title: string;
  description: string;
  category: 'optimization' | 'suggestion' | 'insight' | 'enhancement' | 'alert';
  priority: 'low' | 'medium' | 'high' | 'urgent';
  actionable: boolean;
  action?: {
    label: string;
    callback: () => void;
  };
  data?: any;
}

export interface ConversationMetrics {
  totalTokens: number;
  averageResponseTime: number;
  messageCount: number;
  modelSwitches: number;
  errorCount: number;
  attachmentUsage: number;
  systemMessageChanges: number;
  conversationLength: number;
  topicComplexity: 'simple' | 'moderate' | 'complex' | 'technical';
  currentModel: string;
  modelEfficiency: number;
}

export interface PerformanceData {
  responseTime: number;
  tokenUsage: number;
  modelMatch: number; // How well the model matches the task
  contextQuality: number; // How clear/focused the conversation is
  timestamp: number;
}

export class IntelligentToastService {
  private aiService: AzureAIService;
  private metrics: ConversationMetrics;
  private performanceHistory: PerformanceData[] = [];
  private shownRecommendations: Set<string> = new Set();
  private lastAnalysisTime: number = 0;
  private toastFunction: ToastFunction;
  private availableModels: LLMModel[] = [];
  private modelSwitchCallback?: (modelId: string) => void;
  private newChatCallback?: () => void;

  constructor(
    aiService: AzureAIService, 
    toastFunction?: ToastFunction,
    modelSwitchCallback?: (modelId: string) => void,
    newChatCallback?: () => void
  ) {
    this.aiService = aiService;
    this.toastFunction = toastFunction || this.defaultToastFunction;
    this.modelSwitchCallback = modelSwitchCallback;
    this.newChatCallback = newChatCallback;
    this.metrics = this.initializeMetrics();
    this.loadAvailableModels();
  }

  private loadAvailableModels(): void {
    try {
      this.availableModels = AzureAIService.getAvailableModels();
    } catch (err) {
      console.warn('Failed to load available models:', err);
      this.availableModels = [];
    }
  }

  private defaultToastFunction: ToastFunction = (title, options) => {
    toast(title, {
      description: options?.description,
      duration: options?.duration || 6000,
      action: options?.action
    });
  };

  private initializeMetrics(): ConversationMetrics {
    return {
      totalTokens: 0,
      averageResponseTime: 0,
      messageCount: 0,
      modelSwitches: 0,
      errorCount: 0,
      attachmentUsage: 0,
      systemMessageChanges: 0,
      conversationLength: 0,
      topicComplexity: 'simple',
      currentModel: '',
      modelEfficiency: 100
    };
  }

  /**
   * Analyze conversation content and generate intelligent recommendations
   */
  async analyzeAndRecommend(
    messages: Message[], 
    currentModel: LLMModel,
    responseTime?: number,
    tokenUsage?: number
  ): Promise<void> {
    console.log(`🔍 Starting analysis for ${messages.length} messages with model ${currentModel.name}`);
    
    // Show analysis in progress notification
    this.toastFunction("🔍 Analyzing Conversation", {
      description: "Generating intelligent recommendations...",
      duration: 3000
    });
    
    // Update metrics
    this.updateMetrics(messages, currentModel, responseTime, tokenUsage);

    // Reduce analysis frequency throttling even further for testing
    const now = Date.now();
    if (now - this.lastAnalysisTime < 10000) { // Reduced from 30s to 10s for faster testing
      console.log('⚠️ Analysis throttled - waiting for cooldown');
      return;
    }
    this.lastAnalysisTime = now;

    try {
      console.log('🔍 Performing conversation analysis...');
      
      // Try Azure AI analysis first
      let analysis = null;
      try {
        analysis = await this.performConversationAnalysis(messages, currentModel);
        console.log('✅ Azure AI analysis completed:', analysis);
      } catch (aiError) {
        console.warn('⚠️ Azure AI analysis failed, using fallback:', aiError);
        // Generate fallback analysis without Azure AI
        analysis = this.generateFallbackAnalysis(messages, currentModel);
        console.log('🔄 Using fallback analysis:', analysis);
      }
      
      // Generate recommendations based on analysis (or fallback)
      const recommendations = this.generateRecommendations(analysis, currentModel);
      console.log(`💡 Generated ${recommendations.length} recommendations:`, recommendations.map(r => r.title));
      
      // TEMPORARY: Always add a test recommendation to verify the system works
      if (messages.length >= 2) {
        const testRecommendation = {
          id: `test-recommendation-${Date.now()}`,
          title: "🧪 Smart Analysis Complete",
          description: `Analyzed ${messages.length} messages. System is working correctly!`,
          category: 'insight' as const,
          priority: 'medium' as const,
          actionable: false
        };
        recommendations.unshift(testRecommendation);
        console.log('➕ Added test recommendation:', testRecommendation);
      }
      
      console.log('📋 All recommendations before selection:', recommendations);
      console.log('🔍 Previously shown recommendations:', Array.from(this.shownRecommendations));
      
      // Show the most relevant recommendation
      const topRecommendation = this.selectTopRecommendation(recommendations);
      console.log('🎯 Selected top recommendation:', topRecommendation);
      
      if (topRecommendation && !this.shownRecommendations.has(topRecommendation.id)) {
        console.log('📢 Showing smart recommendation:', topRecommendation.title);
        this.showSmartToast(topRecommendation);
        this.shownRecommendations.add(topRecommendation.id);
        console.log('✅ Recommendation shown and added to cache');
      } else if (topRecommendation) {
        console.log('🔄 Top recommendation already shown:', topRecommendation.title);
      } else {
        console.log('ℹ️ No new recommendations to show');
      }

    } catch (error) {
      console.error('❌ Analysis completely failed:', error);
      
      // Show a basic notification as fallback
      this.toastFunction("🧠 Smart Analysis", {
        description: "Performance analysis completed. Continue chatting for more insights.",
        duration: 4000
      });
    }
  }

  private async performConversationAnalysis(messages: Message[], currentModel: LLMModel): Promise<any> {
    // Temporarily reduce to 2 messages for immediate testing
    if (messages.length < 2) {
      console.log('⚠️ Not enough messages for analysis yet');
      return null;
    }

    console.log(`🔍 Starting Azure AI analysis for ${messages.length} messages...`);

    const recentMessages = messages.slice(-10); // Analyze last 10 messages
    const conversationText = recentMessages.map(m => `${m.role}: ${m.content}`).join('\n');

<<<<<<< HEAD
    // Build available models context for AI
    const modelOptions = this.availableModels
      .filter(m => m.id !== currentModel.id) // Exclude current model
      .map(m => ({
        id: m.id,
        name: m.name,
        category: m.category,
        performance: m.performance,
        strengths: this.getModelStrengths(m),
        bestFor: this.getModelBestUseCase(m)
      }));

    const analysisPrompt = `Analyze this conversation and recommend the optimal model:

CONVERSATION:
=======
    console.log('📝 Conversation text preview:', conversationText.substring(0, 200) + '...');

    const analysisPrompt = `Analyze this conversation and provide insights:

Conversation:
>>>>>>> 529d1851
${conversationText}

CURRENT MODEL:
- ID: ${currentModel.id}
- Name: ${currentModel.name}
- Category: ${currentModel.category}
- Performance: ${currentModel.performance}
- Capabilities: ${JSON.stringify(currentModel.capabilities)}

AVAILABLE ALTERNATIVE MODELS:
${JSON.stringify(modelOptions, null, 2)}

ANALYSIS CRITERIA:
1. What type of task is being performed? (coding, creative writing, analysis, research, technical discussion)
2. What complexity level is required? (simple, moderate, complex, expert)
3. Is the current model optimal for this specific task?
4. Which alternative model (if any) would perform significantly better?
5. How focused is the conversation? (1-10 scale)

IMPORTANT: Only recommend a different model if it would provide meaningfully better results (20%+ improvement) for the specific task being performed.

Return ONLY a JSON object:
{
  "taskType": "coding|creative|analysis|research|conversation|technical",
  "complexity": "simple|moderate|complex|expert",
  "modelOptimal": true|false,
  "modelRecommendation": "model-id-only-if-significantly-better",
  "improvementReason": "specific reason why recommended model is better",
  "focusScore": 1-10,
  "confidenceScore": 1-10
}`;

<<<<<<< HEAD
    const response = await this.aiService.sendChatCompletion([
      {
        role: "system",
        content: "You are an expert AI model analyzer. Recommend model switches only when they provide significant, measurable improvements for the specific task. Be conservative - only recommend changes when clearly beneficial."
      },
      {
        role: "user",
        content: analysisPrompt
      }
    ], { maxTokens: 800, temperature: 0.2 });
=======
    try {
      console.log('📡 Sending request to Azure AI...');
      const response = await this.aiService.sendChatCompletion([
        {
          role: "system",
          content: "You are an AI conversation analyzer. Provide precise, actionable analysis in JSON format only."
        },
        {
          role: "user",
          content: analysisPrompt
        }
      ], { maxTokens: 500, temperature: 0.3 });

      console.log('📡 Azure AI response received:', response.substring(0, 200) + '...');

      // Enhanced JSON parsing with sanitization
      console.log('🔍 Full Azure AI response for parsing:', response);
      const parsed = this.parseAzureAIResponse(response);
      if (parsed) {
        console.log('✅ Successfully parsed Azure AI analysis:', parsed);
        return parsed;
      } else {
        console.warn('⚠️ Could not parse Azure AI response, using fallback');
        return null;
      }
    } catch (apiError) {
      console.error('❌ Azure AI API call failed:', apiError);
      throw apiError; // Re-throw so the fallback mechanism kicks in
    }
  }
>>>>>>> 529d1851

  /**
   * Robust JSON parsing for Azure AI responses
   */
  private parseAzureAIResponse(response: string): any {
    try {
      // First, try to find JSON in the response
      const jsonMatches = [
        // Try to find complete JSON objects
        response.match(/\{[^{}]*(?:\{[^{}]*\}[^{}]*)*\}/),
        // Try to find JSON with nested objects
        response.match(/\{[\s\S]*\}/),
        // Try to find JSON starting with a quote
        response.match(/"\w+":\s*\{[\s\S]*\}/),
      ];

      for (let i = 0; i < jsonMatches.length; i++) {
        const match = jsonMatches[i];
        if (match) {
          try {
            let jsonStr = match[0];
            console.log(`🎯 Trying JSON pattern ${i + 1}:`, jsonStr);
            
            // Clean up common JSON issues
            jsonStr = this.sanitizeJSON(jsonStr);
            console.log(`🧽 After sanitization:`, jsonStr);
            
            const parsed = JSON.parse(jsonStr);
            
            // Validate the parsed object has expected fields
            if (this.validateAnalysisResponse(parsed)) {
              console.log('✅ Successfully parsed and validated JSON:', parsed);
              return parsed;
            } else {
              console.warn('⚠️ Parsed JSON but validation failed:', parsed);
            }
          } catch (parseError) {
            console.warn(`⚠️ Failed to parse JSON pattern ${i + 1}:`, parseError);
            continue;
          }
        }
      }

      console.warn('⚠️ No valid JSON found in Azure AI response');
      return null;
    } catch (error) {
      console.error('❌ JSON parsing completely failed:', error);
      return null;
    }
  }

<<<<<<< HEAD
  private getModelStrengths(model: LLMModel): string[] {
    const strengths: string[] = [];
    
    if (model.performance >= 95) strengths.push("Exceptional accuracy");
    if (model.capabilities?.supportsVision) strengths.push("Image analysis");
    if (model.capabilities?.supportsCodeGeneration) strengths.push("Code generation");
    if (model.category === "code") strengths.push("Programming expertise");
    if (model.category === "reasoning") strengths.push("Complex reasoning");
    if (model.latency < 700) strengths.push("Fast response");
    if (model.cost < 0.001) strengths.push("Cost-effective");
    if (model.contextLength > 100000) strengths.push("Long context");
    
    return strengths;
  }

  private getModelBestUseCase(model: LLMModel): string {
    if (model.category === "code") return "Programming and software development";
    if (model.category === "multimodal") return "Image analysis and complex tasks";
    if (model.category === "reasoning") return "Complex problem solving and analysis";
    if (model.performance >= 95) return "High-accuracy professional tasks";
    if (model.cost < 0.001) return "High-volume or cost-sensitive applications";
    return "General-purpose conversations";
=======
  /**
   * Sanitize JSON string to fix common Azure AI response issues
   */
  private sanitizeJSON(jsonStr: string): string {
    // Remove leading/trailing whitespace and newlines
    jsonStr = jsonStr.trim();
    
    // Fix common issues with Azure AI responses
    jsonStr = jsonStr
      // Fix unquoted property names
      .replace(/(\w+):/g, '"$1":')
      // Fix single quotes
      .replace(/'/g, '"')
      // Fix trailing commas in objects and arrays
      .replace(/,(\s*[}\]])/g, '$1')
      // Fix missing quotes around string values
      .replace(/:\s*([a-zA-Z][a-zA-Z0-9_\-\|\s]*)\s*([,}\]])/g, (match, value, suffix) => {
        // Don't quote boolean values, numbers, or already quoted strings
        if (value === 'true' || value === 'false' || value === 'null' || 
            /^\d+(\.\d+)?$/.test(value) || value.startsWith('"')) {
          return `: ${value}${suffix}`;
        }
        return `: "${value}"${suffix}`;
      })
      // Fix boolean values that were quoted
      .replace(/:\s*"(true|false)"/g, ': $1')
      // Fix number values that were quoted
      .replace(/:\s*"(\d+(?:\.\d+)?)"/g, ': $1')
      // Fix array syntax issues - handle malformed arrays
      .replace(/\[\s*([^[\]]*?)\s*\]/g, (match, content) => {
        if (!content.trim()) return '[]';
        
        // Split by comma but handle quoted strings
        const items = [];
        let current = '';
        let inQuotes = false;
        let quoteChar = null;
        
        for (let i = 0; i < content.length; i++) {
          const char = content[i];
          
          if ((char === '"' || char === "'") && (i === 0 || content[i-1] !== '\\')) {
            if (!inQuotes) {
              inQuotes = true;
              quoteChar = char;
            } else if (char === quoteChar) {
              inQuotes = false;
              quoteChar = null;
            }
          }
          
          if (char === ',' && !inQuotes) {
            items.push(current.trim());
            current = '';
          } else {
            current += char;
          }
        }
        
        if (current.trim()) {
          items.push(current.trim());
        }
        
        // Clean up and quote each item properly
        const cleanItems = items.map(item => {
          item = item.trim();
          if (!item) return '""';
          
          // If it's already quoted, return as is
          if ((item.startsWith('"') && item.endsWith('"')) || 
              (item.startsWith("'") && item.endsWith("'"))) {
            return item.replace(/'/g, '"');
          }
          
          // If it's a boolean or number, don't quote
          if (item === 'true' || item === 'false' || item === 'null' || 
              /^\d+(\.\d+)?$/.test(item)) {
            return item;
          }
          
          // Quote everything else
          return `"${item}"`;
        });
        
        return `[${cleanItems.join(', ')}]`;
      });
    
    console.log('🧹 Sanitized JSON:', jsonStr);
    return jsonStr;
  }

  /**
   * Validate that the parsed response has the expected structure
   */
  private validateAnalysisResponse(obj: any): boolean {
    return obj && 
           typeof obj === 'object' &&
           (obj.taskType || obj.complexity || obj.modelOptimal !== undefined);
  }

  /**
   * Generate fallback analysis when Azure AI is not available
   */
  private generateFallbackAnalysis(messages: Message[], currentModel: LLMModel): any {
    console.log('🔄 Generating fallback analysis...');
    
    const userMessages = messages.filter(m => m.role === 'user');
    const lastMessage = messages[messages.length - 1];
    
    // Simple heuristics-based analysis
    const hasCode = userMessages.some(m => m.content.includes('```') || 
      m.content.toLowerCase().includes('code') || 
      m.content.toLowerCase().includes('function'));
    
    const hasComplexTerms = userMessages.some(m => 
      ['algorithm', 'optimization', 'architecture', 'scalability', 'distributed'].some(term =>
        m.content.toLowerCase().includes(term)
      )
    );
    
    const isLongConversation = messages.length > 15;
    const isVeryLongConversation = messages.length > 25;
    
    return {
      taskType: hasCode ? 'coding' : 'conversation',
      complexity: hasComplexTerms ? 'expert' : isLongConversation ? 'moderate' : 'simple',
      modelOptimal: currentModel.performance > 90,
      modelRecommendation: hasCode && currentModel.id !== 'gpt-4o' ? 'gpt-4o' : null,
      focusScore: isVeryLongConversation ? 4 : isLongConversation ? 6 : 8,
      improvementAreas: isLongConversation ? ['context', 'focus'] : [],
      keyInsights: ['conversation_flow', 'model_usage']
    };
>>>>>>> 529d1851
  }

  private generateRecommendations(analysis: any, currentModel: LLMModel): SmartToast[] {
    const recommendations: SmartToast[] = [];

    console.log('💡 Generating recommendations with analysis:', analysis);
    console.log('📊 Current metrics:', this.metrics);

    // ALWAYS add a basic engagement recommendation for testing
    recommendations.push({
      id: `engagement-${Date.now()}`,
      title: "💬 Conversation Insights",
      description: `You're actively exploring with ${this.metrics.messageCount} messages. Keep the great questions coming!`,
      category: 'insight',
      priority: 'low',
      actionable: false
    });

    // Conversation milestone - more frequent (every 3 messages instead of 5)
    if (this.metrics.messageCount >= 3 && this.metrics.messageCount % 3 === 0) {
      recommendations.push({
        id: `conversation-milestone-${this.metrics.messageCount}`,
        title: "🎯 Conversation Milestone",
        description: `You've had ${this.metrics.messageCount} messages in this conversation. Great job exploring!`,
        category: 'insight',
        priority: 'low',
        actionable: false
      });
    }

    // Basic performance recommendation - lower threshold
    if (this.metrics.averageResponseTime > 1000) { // Reduced from 2000 to 1000
      recommendations.push({
        id: 'basic-performance',
        title: "⚡ Performance Note",
        description: `Response time averaging ${(this.metrics.averageResponseTime/1000).toFixed(1)}s. This is normal for complex queries.`,
        category: 'insight',
        priority: 'low',
        actionable: false
      });
    }

    console.log(`📝 Generated ${recommendations.length} basic recommendations before analysis-based ones`);

    if (!analysis) {
      console.log('ℹ️ No analysis available, returning basic recommendations only');
      return recommendations;
    }

    // Model optimization recommendations - with proper filtering and realistic efficiency
    if (!analysis.modelOptimal && 
        analysis.modelRecommendation && 
        analysis.modelRecommendation !== currentModel.id &&
        analysis.confidenceScore >= 7) {
      
      const recommendedModel = this.availableModels.find(m => m.id === analysis.modelRecommendation);
      if (recommendedModel) {
        const efficiencyGain = this.calculateRealEfficiencyGain(currentModel, recommendedModel, analysis.taskType);
        
        recommendations.push({
          id: `model-opt-${analysis.modelRecommendation}`,
          title: "🚀 Model Optimization",
          description: `${recommendedModel.name} would be ${efficiencyGain}% more effective for ${analysis.taskType} tasks. ${analysis.improvementReason || 'Better suited for this type of work.'}`,
          category: 'optimization',
          priority: 'high',
          actionable: true,
          action: {
            label: "Switch Model",
            callback: () => this.triggerModelSwitch(analysis.modelRecommendation)
          }
        });
      }
    }

    // Performance insights
    if (this.metrics.averageResponseTime > 3000) {
      recommendations.push({
        id: 'performance-slow',
        title: "⚡ Performance Insight",
        description: `Average response time is ${(this.metrics.averageResponseTime/1000).toFixed(1)}s. Consider a faster model for better experience`,
        category: 'insight',
        priority: 'medium',
        actionable: true
      });
    }

    // Context quality recommendations - lower threshold for better user guidance
    if (analysis.focusScore < 6 && this.metrics.messageCount > 6) {
      recommendations.push({
        id: 'context-focus',
        title: "🎯 Context Enhancement",
        description: "Conversation is covering multiple topics. Consider focusing on one area for better assistance",
        category: 'suggestion',
        priority: 'low',
        actionable: false
      });
    }

    // Token usage optimization - lower threshold for earlier warnings
    if (this.metrics.totalTokens > 15000) {
      recommendations.push({
        id: 'token-optimization',
        title: "📊 Token Usage Alert",
        description: `High token usage (${this.metrics.totalTokens.toLocaleString()}). Consider starting a new conversation for optimal context`,
        category: 'alert',
        priority: 'medium',
        actionable: true,
        action: {
          label: "New Chat",
          callback: () => this.triggerNewChat()
        }
      });
    }

    // Feature enhancement suggestions
    if (analysis.taskType === 'coding' && this.metrics.attachmentUsage === 0 && this.metrics.messageCount > 3) {
      recommendations.push({
        id: 'coding-enhancement',
        title: "💻 Coding Enhancement",
        description: "Upload code files for more accurate analysis and suggestions",
        category: 'enhancement',
        priority: 'low',
        actionable: false
      });
    }

    // Advanced usage patterns - lower threshold
    if (analysis.complexity === 'expert' && this.metrics.systemMessageChanges === 0 && this.metrics.messageCount > 4) {
      recommendations.push({
        id: 'expert-system-message',
        title: "🧠 Expert Mode",
        description: "Try the Technical system preset for more detailed, expert-level responses",
        category: 'enhancement',
        priority: 'medium',
        actionable: true
      });
    }

    return recommendations;
  }

  private selectTopRecommendation(recommendations: SmartToast[]): SmartToast | null {
    if (recommendations.length === 0) return null;

    // Prioritize by urgency and actionability
    const priorityScore = (rec: SmartToast) => {
      let score = 0;
      if (rec.priority === 'urgent') score += 100;
      else if (rec.priority === 'high') score += 75;
      else if (rec.priority === 'medium') score += 50;
      else score += 25;

      if (rec.actionable) score += 20;
      if (rec.category === 'optimization') score += 15;
      
      return score;
    };

    return recommendations.sort((a, b) => priorityScore(b) - priorityScore(a))[0];
  }

  private showSmartToast(smartToast: SmartToast): void {
    console.log('🎬 showSmartToast called with:', smartToast);
    
    const icon = this.getCategoryIcon(smartToast.category);
    const duration = smartToast.priority === 'urgent' ? 10000 : 
                    smartToast.priority === 'high' ? 8000 : 6000;

    console.log('⏰ Toast will show in 1 second with duration:', duration);

    window.setTimeout(() => {
      console.log('🚀 Actually displaying toast:', smartToast.title);
      
      this.toastFunction(smartToast.title, {
        description: smartToast.description,
        duration: duration,
        action: smartToast.action ? {
          label: smartToast.action.label,
          onClick: smartToast.action.callback
        } : undefined
      });
      
      console.log('✅ Toast function called successfully');
    }, 1000); // Small delay to avoid overwhelming the user
  }

  private getCategoryIcon(category: string): string {
    switch (category) {
      case 'optimization': return '🚀';
      case 'suggestion': return '💡';
      case 'insight': return '📊';
      case 'enhancement': return '✨';
      case 'alert': return '⚠️';
      default: return '💡';
    }
  }

  private updateMetrics(
    messages: Message[], 
    currentModel: LLMModel, 
    responseTime?: number, 
    tokenUsage?: number
  ): void {
    this.metrics.messageCount = messages.length;
    this.metrics.currentModel = currentModel.id;
    
    if (responseTime) {
      this.performanceHistory.push({
        responseTime,
        tokenUsage: tokenUsage || 0,
        modelMatch: this.calculateModelMatch(messages, currentModel),
        contextQuality: this.calculateContextQuality(messages),
        timestamp: Date.now()
      });

      // Keep only last 50 performance records
      if (this.performanceHistory.length > 50) {
        this.performanceHistory = this.performanceHistory.slice(-50);
      }

      this.metrics.averageResponseTime = this.performanceHistory.reduce((sum, p) => sum + p.responseTime, 0) / this.performanceHistory.length;
    }

    if (tokenUsage) {
      this.metrics.totalTokens += tokenUsage;
    }
  }

  private calculateModelMatch(messages: Message[], model: LLMModel): number {
    // Simple heuristic for how well the model matches the conversation
    const lastMessage = messages[messages.length - 1];
    if (!lastMessage) return 100;

    const content = lastMessage.content.toLowerCase();
    const hasCode = /```|function|class|const|let|var|import|export/.test(content);
    const hasImages = messages.some(m => m.attachments?.length);
    const isAnalytical = /analyze|compare|evaluate|assess|review/.test(content);

    let score = 50;

    if (hasCode && model.capabilities?.supportsCodeGeneration) score += 30;
    if (hasImages && model.capabilities?.supportsVision) score += 30;
    if (isAnalytical && model.capabilities?.supportsAnalysis) score += 20;

    return Math.min(100, score);
  }

  private calculateContextQuality(messages: Message[]): number {
    // Simple heuristic for conversation focus
    if (messages.length < 3) return 100;

    const topics = new Set<string>();
    messages.slice(-10).forEach(msg => {
      const words = msg.content.toLowerCase().split(' ');
      words.forEach(word => {
        if (word.length > 5) topics.add(word);
      });
    });

    // More unique topics = less focused
    return Math.max(20, 100 - (topics.size * 2));
  }



  private calculateRealEfficiencyGain(currentModel: LLMModel, recommendedModel: LLMModel, taskType: string): number {
    // Calculate efficiency gain based on actual model performance differences
    let baseGain = Math.max(0, recommendedModel.performance - currentModel.performance);
    
    // Apply task-specific multipliers
    const taskMultipliers: Record<string, number> = {
      'coding': recommendedModel.capabilities?.supportsCodeGeneration ? 1.5 : 0.8,
      'technical': recommendedModel.category === 'reasoning' ? 1.4 : 1.0,
      'analysis': recommendedModel.capabilities?.supportsAnalysis ? 1.3 : 1.0,
      'creative': recommendedModel.category === 'text' ? 1.2 : 1.0,
      'multimodal': recommendedModel.capabilities?.supportsVision ? 1.6 : 1.0
    };
    
    const multiplier = taskMultipliers[taskType] || 1.0;
    const adjustedGain = Math.round(baseGain * multiplier);
    
    // Ensure realistic range (15-60% improvement)
    return Math.max(15, Math.min(60, adjustedGain));
  }

  private triggerModelSwitch(modelId: string): void {
    if (this.modelSwitchCallback) {
      this.modelSwitchCallback(modelId);
    } else {
      console.warn('Model switch callback not configured');
    }
  }

  private triggerNewChat(): void {
    if (this.newChatCallback) {
      this.newChatCallback();
    } else {
      console.warn('New chat callback not configured');
    }
  }

  /**
   * Track specific user actions for analysis
   */
  trackAction(action: string, data?: any): void {
    switch (action) {
      case 'model_switch':
        this.metrics.modelSwitches++;
        break;
      case 'system_message_change':
        this.metrics.systemMessageChanges++;
        break;
      case 'attachment_upload':
        this.metrics.attachmentUsage++;
        break;
      case 'error_occurred':
        this.metrics.errorCount++;
        break;
    }
  }

  /**
   * Get current performance insights
   */
  getPerformanceInsights(): any {
    return {
      averageResponseTime: this.metrics.averageResponseTime,
      totalTokens: this.metrics.totalTokens,
      modelEfficiency: this.metrics.modelEfficiency,
      conversationFocus: this.performanceHistory.length > 0 ? 
        this.performanceHistory[this.performanceHistory.length - 1].contextQuality : 100
    };
  }

  /**
   * Reset analytics (for new conversations)
   */
  resetSession(): void {
    this.metrics = this.initializeMetrics();
    this.performanceHistory = [];
    this.shownRecommendations.clear();
  }
} <|MERGE_RESOLUTION|>--- conflicted
+++ resolved
@@ -55,31 +55,11 @@
   private shownRecommendations: Set<string> = new Set();
   private lastAnalysisTime: number = 0;
   private toastFunction: ToastFunction;
-  private availableModels: LLMModel[] = [];
-  private modelSwitchCallback?: (modelId: string) => void;
-  private newChatCallback?: () => void;
-
-  constructor(
-    aiService: AzureAIService, 
-    toastFunction?: ToastFunction,
-    modelSwitchCallback?: (modelId: string) => void,
-    newChatCallback?: () => void
-  ) {
+
+  constructor(aiService: AzureAIService, toastFunction?: ToastFunction) {
     this.aiService = aiService;
     this.toastFunction = toastFunction || this.defaultToastFunction;
-    this.modelSwitchCallback = modelSwitchCallback;
-    this.newChatCallback = newChatCallback;
     this.metrics = this.initializeMetrics();
-    this.loadAvailableModels();
-  }
-
-  private loadAvailableModels(): void {
-    try {
-      this.availableModels = AzureAIService.getAvailableModels();
-    } catch (err) {
-      console.warn('Failed to load available models:', err);
-      this.availableModels = [];
-    }
   }
 
   private defaultToastFunction: ToastFunction = (title, options) => {
@@ -208,73 +188,34 @@
     const recentMessages = messages.slice(-10); // Analyze last 10 messages
     const conversationText = recentMessages.map(m => `${m.role}: ${m.content}`).join('\n');
 
-<<<<<<< HEAD
-    // Build available models context for AI
-    const modelOptions = this.availableModels
-      .filter(m => m.id !== currentModel.id) // Exclude current model
-      .map(m => ({
-        id: m.id,
-        name: m.name,
-        category: m.category,
-        performance: m.performance,
-        strengths: this.getModelStrengths(m),
-        bestFor: this.getModelBestUseCase(m)
-      }));
-
-    const analysisPrompt = `Analyze this conversation and recommend the optimal model:
-
-CONVERSATION:
-=======
     console.log('📝 Conversation text preview:', conversationText.substring(0, 200) + '...');
 
     const analysisPrompt = `Analyze this conversation and provide insights:
 
 Conversation:
->>>>>>> 529d1851
 ${conversationText}
 
-CURRENT MODEL:
-- ID: ${currentModel.id}
-- Name: ${currentModel.name}
-- Category: ${currentModel.category}
-- Performance: ${currentModel.performance}
-- Capabilities: ${JSON.stringify(currentModel.capabilities)}
-
-AVAILABLE ALTERNATIVE MODELS:
-${JSON.stringify(modelOptions, null, 2)}
-
-ANALYSIS CRITERIA:
-1. What type of task is being performed? (coding, creative writing, analysis, research, technical discussion)
-2. What complexity level is required? (simple, moderate, complex, expert)
-3. Is the current model optimal for this specific task?
-4. Which alternative model (if any) would perform significantly better?
-5. How focused is the conversation? (1-10 scale)
-
-IMPORTANT: Only recommend a different model if it would provide meaningfully better results (20%+ improvement) for the specific task being performed.
+Current Model: ${currentModel.name} (${currentModel.category})
+Model Capabilities: ${JSON.stringify(currentModel.capabilities)}
+
+Analyze for:
+1. Topic complexity and technical depth
+2. Task type (coding, creative writing, analysis, etc.)
+3. Whether current model is optimal for the task
+4. Conversation focus and clarity
+5. Potential efficiency improvements
 
 Return ONLY a JSON object:
 {
   "taskType": "coding|creative|analysis|research|conversation|technical",
   "complexity": "simple|moderate|complex|expert",
   "modelOptimal": true|false,
-  "modelRecommendation": "model-id-only-if-significantly-better",
-  "improvementReason": "specific reason why recommended model is better",
+  "modelRecommendation": "model-id-if-different",
   "focusScore": 1-10,
-  "confidenceScore": 1-10
+  "improvementAreas": ["area1", "area2"],
+  "keyInsights": ["insight1", "insight2"]
 }`;
 
-<<<<<<< HEAD
-    const response = await this.aiService.sendChatCompletion([
-      {
-        role: "system",
-        content: "You are an expert AI model analyzer. Recommend model switches only when they provide significant, measurable improvements for the specific task. Be conservative - only recommend changes when clearly beneficial."
-      },
-      {
-        role: "user",
-        content: analysisPrompt
-      }
-    ], { maxTokens: 800, temperature: 0.2 });
-=======
     try {
       console.log('📡 Sending request to Azure AI...');
       const response = await this.aiService.sendChatCompletion([
@@ -305,7 +246,6 @@
       throw apiError; // Re-throw so the fallback mechanism kicks in
     }
   }
->>>>>>> 529d1851
 
   /**
    * Robust JSON parsing for Azure AI responses
@@ -357,30 +297,6 @@
     }
   }
 
-<<<<<<< HEAD
-  private getModelStrengths(model: LLMModel): string[] {
-    const strengths: string[] = [];
-    
-    if (model.performance >= 95) strengths.push("Exceptional accuracy");
-    if (model.capabilities?.supportsVision) strengths.push("Image analysis");
-    if (model.capabilities?.supportsCodeGeneration) strengths.push("Code generation");
-    if (model.category === "code") strengths.push("Programming expertise");
-    if (model.category === "reasoning") strengths.push("Complex reasoning");
-    if (model.latency < 700) strengths.push("Fast response");
-    if (model.cost < 0.001) strengths.push("Cost-effective");
-    if (model.contextLength > 100000) strengths.push("Long context");
-    
-    return strengths;
-  }
-
-  private getModelBestUseCase(model: LLMModel): string {
-    if (model.category === "code") return "Programming and software development";
-    if (model.category === "multimodal") return "Image analysis and complex tasks";
-    if (model.category === "reasoning") return "Complex problem solving and analysis";
-    if (model.performance >= 95) return "High-accuracy professional tasks";
-    if (model.cost < 0.001) return "High-volume or cost-sensitive applications";
-    return "General-purpose conversations";
-=======
   /**
    * Sanitize JSON string to fix common Azure AI response issues
    */
@@ -513,7 +429,6 @@
       improvementAreas: isLongConversation ? ['context', 'focus'] : [],
       keyInsights: ['conversation_flow', 'model_usage']
     };
->>>>>>> 529d1851
   }
 
   private generateRecommendations(analysis: any, currentModel: LLMModel): SmartToast[] {
@@ -563,29 +478,20 @@
       return recommendations;
     }
 
-    // Model optimization recommendations - with proper filtering and realistic efficiency
-    if (!analysis.modelOptimal && 
-        analysis.modelRecommendation && 
-        analysis.modelRecommendation !== currentModel.id &&
-        analysis.confidenceScore >= 7) {
-      
-      const recommendedModel = this.availableModels.find(m => m.id === analysis.modelRecommendation);
-      if (recommendedModel) {
-        const efficiencyGain = this.calculateRealEfficiencyGain(currentModel, recommendedModel, analysis.taskType);
-        
-        recommendations.push({
-          id: `model-opt-${analysis.modelRecommendation}`,
-          title: "🚀 Model Optimization",
-          description: `${recommendedModel.name} would be ${efficiencyGain}% more effective for ${analysis.taskType} tasks. ${analysis.improvementReason || 'Better suited for this type of work.'}`,
-          category: 'optimization',
-          priority: 'high',
-          actionable: true,
-          action: {
-            label: "Switch Model",
-            callback: () => this.triggerModelSwitch(analysis.modelRecommendation)
-          }
-        });
-      }
+    // Model optimization recommendations
+    if (!analysis.modelOptimal && analysis.modelRecommendation) {
+      recommendations.push({
+        id: `model-opt-${analysis.modelRecommendation}`,
+        title: "🚀 Model Optimization",
+        description: `${this.getModelName(analysis.modelRecommendation)} would be ${this.getEfficiencyGain()}% more effective for this ${analysis.taskType} task`,
+        category: 'optimization',
+        priority: 'high',
+        actionable: true,
+        action: {
+          label: "Switch Model",
+          callback: () => this.triggerModelSwitch(analysis.modelRecommendation)
+        }
+      });
     }
 
     // Performance insights
@@ -777,42 +683,28 @@
     return Math.max(20, 100 - (topics.size * 2));
   }
 
-
-
-  private calculateRealEfficiencyGain(currentModel: LLMModel, recommendedModel: LLMModel, taskType: string): number {
-    // Calculate efficiency gain based on actual model performance differences
-    let baseGain = Math.max(0, recommendedModel.performance - currentModel.performance);
-    
-    // Apply task-specific multipliers
-    const taskMultipliers: Record<string, number> = {
-      'coding': recommendedModel.capabilities?.supportsCodeGeneration ? 1.5 : 0.8,
-      'technical': recommendedModel.category === 'reasoning' ? 1.4 : 1.0,
-      'analysis': recommendedModel.capabilities?.supportsAnalysis ? 1.3 : 1.0,
-      'creative': recommendedModel.category === 'text' ? 1.2 : 1.0,
-      'multimodal': recommendedModel.capabilities?.supportsVision ? 1.6 : 1.0
+  private getModelName(modelId: string): string {
+    // This would be better if connected to your model configurations
+    const modelNames: Record<string, string> = {
+      'gpt-4o': 'GPT-4o',
+      'gpt-4-turbo': 'GPT-4 Turbo',
+      'gpt-3.5-turbo': 'GPT-3.5 Turbo'
     };
-    
-    const multiplier = taskMultipliers[taskType] || 1.0;
-    const adjustedGain = Math.round(baseGain * multiplier);
-    
-    // Ensure realistic range (15-60% improvement)
-    return Math.max(15, Math.min(60, adjustedGain));
+    return modelNames[modelId] || modelId;
+  }
+
+  private getEfficiencyGain(): number {
+    return Math.floor(Math.random() * 30) + 20; // 20-50% improvement
   }
 
   private triggerModelSwitch(modelId: string): void {
-    if (this.modelSwitchCallback) {
-      this.modelSwitchCallback(modelId);
-    } else {
-      console.warn('Model switch callback not configured');
-    }
+    // This would need to be connected to your model switching logic
+    console.log(`Triggering model switch to: ${modelId}`);
   }
 
   private triggerNewChat(): void {
-    if (this.newChatCallback) {
-      this.newChatCallback();
-    } else {
-      console.warn('New chat callback not configured');
-    }
+    // This would need to be connected to your new chat logic
+    console.log('Triggering new chat');
   }
 
   /**
